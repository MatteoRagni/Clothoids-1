--- conflicted
+++ resolved
@@ -56,125 +56,46 @@
 
   BiarcList::BiarcList( LineSegment const & LS )
   : BaseCurve(G2LIB_BIARC_LIST)
-<<<<<<< HEAD
-  #ifndef G2LIB_USE_CXX11
-  , last_idx(0)
-  #endif
-  , aabb_done(false)
-  {
-    #ifdef G2LIB_USE_CXX11
-    {
-      std::lock_guard<std::mutex> lck(last_idx_mutex);
-      last_idx_by_thread[std::this_thread::get_id()] = 0;
-    }
-    #endif
-    init();
-    push_back( LS );
-=======
   , aabb_done(false)
   {
     this->resetLastInterval();
     this->init();
     this->push_back( LS );
->>>>>>> 7a24c239
   }
 
   BiarcList::BiarcList( CircleArc const & C )
   : BaseCurve(G2LIB_BIARC_LIST)
-<<<<<<< HEAD
-  #ifndef G2LIB_USE_CXX11
-  , last_idx(0)
-  #endif
-  , aabb_done(false)
-  {
-    #ifdef G2LIB_USE_CXX11
-    {
-      std::lock_guard<std::mutex> lck(last_idx_mutex);
-      last_idx_by_thread[std::this_thread::get_id()] = 0;
-    }
-    #endif
-    init();
-    push_back( C );
-=======
   , aabb_done(false)
   {
     this->resetLastInterval();
     this->init();
     this->push_back( C );
->>>>>>> 7a24c239
   }
 
   BiarcList::BiarcList( Biarc const & C )
   : BaseCurve(G2LIB_BIARC_LIST)
-<<<<<<< HEAD
-  #ifndef G2LIB_USE_CXX11
-  , last_idx(0)
-  #endif
-  , aabb_done(false)
-  {
-    #ifdef G2LIB_USE_CXX11
-    {
-      std::lock_guard<std::mutex> lck(last_idx_mutex);
-      last_idx_by_thread[std::this_thread::get_id()] = 0;
-    }
-    #endif
-    init();
-    push_back( C );
-=======
   , aabb_done(false)
   {
     this->resetLastInterval();
     this->init();
     this->push_back( C );
->>>>>>> 7a24c239
   }
 
   BiarcList::BiarcList( PolyLine const & pl )
   : BaseCurve(G2LIB_BIARC_LIST)
-<<<<<<< HEAD
-  #ifndef G2LIB_USE_CXX11
-  , last_idx(0)
-  #endif
-  , aabb_done(false)
-  {
-    #ifdef G2LIB_USE_CXX11
-    {
-      std::lock_guard<std::mutex> lck(last_idx_mutex);
-      last_idx_by_thread[std::this_thread::get_id()] = 0;
-    }
-    #endif
-    init();
-    push_back( pl );
-=======
   , aabb_done(false)
   {
     this->resetLastInterval();
     this->init();
     this->push_back( pl );
->>>>>>> 7a24c239
   }
 
   BiarcList::BiarcList( BaseCurve const & C )
   : BaseCurve(G2LIB_BIARC_LIST)
-<<<<<<< HEAD
-  #ifndef G2LIB_USE_CXX11
-  , last_idx(0)
-  #endif
-  , aabb_done(false)
-  {
-    #ifdef G2LIB_USE_CXX11
-    {
-      std::lock_guard<std::mutex> lck(last_idx_mutex);
-      last_idx_by_thread[std::this_thread::get_id()] = 0;
-    }
-    #endif
-    init();
-=======
   , aabb_done(false)
   {
     this->resetLastInterval();
     this->init();
->>>>>>> 7a24c239
     switch ( C.type() ) {
     case G2LIB_LINE:
       push_back( *static_cast<LineSegment const *>(&C) );
@@ -196,7 +117,7 @@
       G2LIB_DO_ERROR(
         "BiarcList constructor cannot convert from: " <<
         CurveType_name[C.type()]
-      )
+      );
     }
   }
 
@@ -204,22 +125,9 @@
 
   void
   BiarcList::init() {
-<<<<<<< HEAD
-    s0.clear();
-    biarcList.clear();
-    #ifdef G2LIB_USE_CXX11
-    {
-      std::lock_guard<std::mutex> lck(last_idx_mutex);
-      last_idx_by_thread[std::this_thread::get_id()] = 0;
-    }
-    #else
-    last_idx = 0;
-    #endif
-=======
     this->s0.clear();
     this->biarcList.clear();
     this->resetLastInterval();
->>>>>>> 7a24c239
   }
 
   // - - - - - - - - - - - - - - - - - - - - - - - - - - - - - - - - - - - - - -
@@ -233,7 +141,9 @@
                back_inserter(biarcList) );
     s0.clear();
     s0.reserve(L.s0.size());
-    std::copy( L.s0.begin(), L.s0.end(), back_inserter(s0) );
+    std::copy( L.s0.begin(),
+               L.s0.end(),
+               back_inserter(s0) );
   }
 
   // - - - - - - - - - - - - - - - - - - - - - - - - - - - - - - - - - - - - - -
@@ -398,63 +308,8 @@
   // - - - - - - - - - - - - - - - - - - - - - - - - - - - - - - - - - - - - - -
 
   Biarc const &
-<<<<<<< HEAD
-  BiarcList::getAtS( real_type s ) const {
-    return this->get(this->findAtS(s));
-  }
-
-  // - - - - - - - - - - - - - - - - - - - - - - - - - - - - - - - - - - - - - -
-
-  int_type
-  BiarcList::findAtS( real_type s ) const {
-    #ifdef G2LIB_USE_CXX11
-    int_type last_idx;
-    {
-      std::lock_guard<std::mutex> lck(last_idx_mutex);
-      last_idx = last_idx_by_thread[std::this_thread::get_id()];
-    }
-    #endif
-    int_type ns = int_type(biarcList.size());
-    G2LIB_ASSERT(
-      last_idx >= 0 && last_idx < ns,
-      "BiarcList::findAtS( " << s << ") last_idx = " << last_idx << " ) bad index"
-    )
-    real_type const * sL = &s0[last_idx];
-    if ( s < sL[0] ) {
-      if ( s > s0.front() ) {
-        real_type const * sB = &s0.front();
-        last_idx = int_type(lower_bound( sB, sL, s )-sB);
-      } else {
-        last_idx = 0;
-      }
-    } else if ( s > sL[1] ) {
-      if ( s < s0.back() ) {
-        real_type const * sE = &s0[ns+1]; // past to the last
-        last_idx += int_type(lower_bound( sL, sE, s )-sL);
-      } else {
-        last_idx = ns-1;
-      }
-    } else {
-      return last_idx; // vale intervallo precedente
-    }
-    if ( s0[last_idx] > s ) --last_idx; // aggiustamento caso di bordo
-    G2LIB_ASSERT(
-      last_idx >= 0 && last_idx < ns,
-      "BiarcList::findAtS( " << s << ") last_idx = " << last_idx <<
-      " range [" << s0.front() << ", " << s0.back() << "]"
-    )
-    #ifdef G2LIB_USE_CXX11
-    {
-      std::lock_guard<std::mutex> lck(last_idx_mutex);
-      last_idx_by_thread[std::this_thread::get_id()] = last_idx;
-    }
-    #endif
-    return last_idx;
-  }
-=======
   BiarcList::getAtS( real_type s ) const 
   { return this->get(findAtS(s)); }
->>>>>>> 7a24c239
 
   /*\
    |   _                  _   _
@@ -1089,18 +944,16 @@
   void
   BiarcList::trim( real_type s_begin, real_type s_end ) {
     G2LIB_ASSERT(
-      s_begin >= s0.front() && s_end <= s0.back() && s_end > s_begin,
-      "BiarcList::trim( s_begin=" << s_begin << ", s_end=" << s_end <<
-      ") bad range, must be in [ " << s0.front() << ", " << s0.back() << " ]"
+      s_begin >= s0.front() &&
+      s_end <= s0.back() &&
+      s_end > s_begin,
+      "BiarcList::trim( s_begin=" << s_begin << ", s_end=" <<
+      s_end << ") bad range, must be in [ " << s0.front() <<
+      ", " << s0.back() << " ]"
     )
 
-<<<<<<< HEAD
-    size_t i_begin = findAtS( s_begin );
-    size_t i_end   = findAtS( s_end );
-=======
     size_t i_begin = size_t( findAtS( s_begin ) );
     size_t i_end   = size_t( findAtS( s_end ) );
->>>>>>> 7a24c239
     if ( i_begin == i_end ) {
       biarcList[i_begin].trim( s_begin-s0[i_begin], s_end-s0[i_begin] );
     } else {
@@ -1116,19 +969,7 @@
     size_t k = 0;
     for ( ++ic; ic != biarcList.end(); ++ic, ++k )
       s0[k+1] = s0[k] + ic->length();
-<<<<<<< HEAD
-
-    #ifdef G2LIB_USE_CXX11
-    {
-      std::lock_guard<std::mutex> lck(last_idx_mutex);
-      last_idx_by_thread[std::this_thread::get_id()] = 0;
-    }
-    #else
-    this->last_idx = 0;
-    #endif
-=======
     this->resetLastInterval();
->>>>>>> 7a24c239
   }
 
   /*\
