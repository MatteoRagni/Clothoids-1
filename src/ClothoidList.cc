--- conflicted
+++ resolved
@@ -55,177 +55,65 @@
 
   ClothoidList::ClothoidList( LineSegment const & LS )
   : BaseCurve(G2LIB_CLOTHOID_LIST)
-<<<<<<< HEAD
-  #ifndef G2LIB_USE_CXX11
-  , last_idx(0)
-  #endif
-  , aabb_done(false)
-  {
-    #ifdef G2LIB_USE_CXX11
-    {
-      std::lock_guard<std::mutex> lck(last_idx_mutex);
-      last_idx_by_thread[std::this_thread::get_id()] = 0;
-    }
-    #endif
-    init();
-    push_back( LS );
-=======
   , aabb_done(false)
   {
     this->resetLastInterval();
     this->init();
     this->push_back( LS );
->>>>>>> 7a24c239
   }
 
   ClothoidList::ClothoidList( CircleArc const & C )
   : BaseCurve(G2LIB_CLOTHOID_LIST)
-<<<<<<< HEAD
-  #ifndef G2LIB_USE_CXX11
-  , last_idx(0)
-  #endif
-  , aabb_done(false)
-  {
-    #ifdef G2LIB_USE_CXX11
-    {
-      std::lock_guard<std::mutex> lck(last_idx_mutex);
-      last_idx_by_thread[std::this_thread::get_id()] = 0;
-    }
-    #endif
-    init();
-    push_back( C );
-=======
   , aabb_done(false)
   {
     this->resetLastInterval();
     this->init();
     this->push_back( C );
->>>>>>> 7a24c239
   }
 
   ClothoidList::ClothoidList( Biarc const & C )
   : BaseCurve(G2LIB_CLOTHOID_LIST)
-<<<<<<< HEAD
-  #ifndef G2LIB_USE_CXX11
-  , last_idx(0)
-  #endif
-  , aabb_done(false)
-  {
-    #ifdef G2LIB_USE_CXX11
-    {
-      std::lock_guard<std::mutex> lck(last_idx_mutex);
-      last_idx_by_thread[std::this_thread::get_id()] = 0;
-    }
-    #endif
-    init();
-    push_back( C.getC0() );
-    push_back( C.getC1() );
-=======
   , aabb_done(false)
   {
     this->resetLastInterval();
     this->init();
     this->push_back( C.getC0() );
     this->push_back( C.getC1() );
->>>>>>> 7a24c239
   }
 
   ClothoidList::ClothoidList( BiarcList const & c )
   : BaseCurve(G2LIB_CLOTHOID_LIST)
-<<<<<<< HEAD
-  #ifndef G2LIB_USE_CXX11
-  , last_idx(0)
-  #endif
-  , aabb_done(false)
-  {
-    #ifdef G2LIB_USE_CXX11
-    {
-      std::lock_guard<std::mutex> lck(last_idx_mutex);
-      last_idx_by_thread[std::this_thread::get_id()] = 0;
-    }
-    #endif
-    init();
-    push_back( c );
-=======
   , aabb_done(false)
   {
     this->resetLastInterval();
     this->init();
     this->push_back( c );
->>>>>>> 7a24c239
   }
 
   ClothoidList::ClothoidList( ClothoidCurve const & c )
   : BaseCurve(G2LIB_CLOTHOID_LIST)
-<<<<<<< HEAD
-  #ifndef G2LIB_USE_CXX11
-  , last_idx(0)
-  #endif
-  , aabb_done(false)
-  {
-    #ifdef G2LIB_USE_CXX11
-    {
-      std::lock_guard<std::mutex> lck(last_idx_mutex);
-      last_idx_by_thread[std::this_thread::get_id()] = 0;
-    }
-    #endif
-    init();
-    push_back( c );
-=======
   , aabb_done(false)
   {
     this->resetLastInterval();
     this->init();
     this->push_back( c );
->>>>>>> 7a24c239
   }
 
   ClothoidList::ClothoidList( PolyLine const & pl )
   : BaseCurve(G2LIB_CLOTHOID_LIST)
-<<<<<<< HEAD
-  #ifndef G2LIB_USE_CXX11
-  , last_idx(0)
-  #endif
-  , aabb_done(false)
-  {
-    #ifdef G2LIB_USE_CXX11
-    {
-      std::lock_guard<std::mutex> lck(last_idx_mutex);
-      last_idx_by_thread[std::this_thread::get_id()] = 0;
-    }
-    #endif
-    init();
-    push_back( pl );
-=======
   , aabb_done(false)
   {
     this->resetLastInterval();
     this->init();
     this->push_back( pl );
->>>>>>> 7a24c239
   }
 
   ClothoidList::ClothoidList( BaseCurve const & C )
   : BaseCurve(G2LIB_CLOTHOID_LIST)
-<<<<<<< HEAD
-  #ifndef G2LIB_USE_CXX11
-  , last_idx(0)
-  #endif
-  , aabb_done(false)
-  {
-    #ifdef G2LIB_USE_CXX11
-    {
-      std::lock_guard<std::mutex> lck(last_idx_mutex);
-      last_idx_by_thread[std::this_thread::get_id()] = 0;
-    }
-    #endif
-    init();
-=======
   , aabb_done(false)
   {
     this->resetLastInterval();
     this->init();
->>>>>>> 7a24c239
     switch ( C.type() ) {
     case G2LIB_LINE:
       push_back( *static_cast<LineSegment const *>(&C) );
@@ -255,22 +143,9 @@
 
   void
   ClothoidList::init() {
-<<<<<<< HEAD
-    s0.clear();
-    clotoidList.clear();
-    #ifdef G2LIB_USE_CXX11
-    {
-      std::lock_guard<std::mutex> lck(last_idx_mutex);
-      last_idx_by_thread[std::this_thread::get_id()] = 0;
-    }
-    #else
-    last_idx = 0;
-    #endif
-=======
     this->s0.clear();
     this->clotoidList.clear();
     this->resetLastInterval();
->>>>>>> 7a24c239
   }
 
   // - - - - - - - - - - - - - - - - - - - - - - - - - - - - - - - - - - - - - -
@@ -583,59 +458,8 @@
   // - - - - - - - - - - - - - - - - - - - - - - - - - - - - - - - - - - - - - -
 
   ClothoidCurve const &
-<<<<<<< HEAD
-  ClothoidList::getAtS( real_type s ) const {
-    int_type idx = this->findAtS(s);
-    return get(idx);
-  }
-
-  // - - - - - - - - - - - - - - - - - - - - - - - - - - - - - - - - - - - - - -
-
-  int_type
-  ClothoidList::findAtS( real_type s ) const {
-    int_type ns = int_type(clotoidList.size());
-    #ifdef G2LIB_USE_CXX11
-    int_type last_idx;
-    {
-      std::lock_guard<std::mutex> lck(last_idx_mutex);
-      last_idx = last_idx_by_thread[std::this_thread::get_id()];
-    }
-    #endif
-
-    G2LIB_ASSERT(
-      last_idx >= 0 && last_idx < ns,
-      "ClothoidList::findAtS( " << s << ", " << last_idx << " ) bad index"
-    )
-    real_type const * sL = &s0[last_idx];
-    if ( s < sL[0] ) {
-      if ( s > s0.front() ) {
-        real_type const * sB = &s0.front();
-        last_idx = int_type(lower_bound( sB, sL, s )-sB);
-      } else {
-        last_idx = 0;
-      }
-    } else if ( s > sL[1] ) {
-      if ( s < s0.back() ) {
-        real_type const * sE = &s0[ns+1]; // past to the last
-        last_idx += int_type(lower_bound( sL, sE, s )-sL);
-      } else {
-        last_idx = ns-1;
-      }
-    } else {
-      return true; // vale intervallo precedente
-    }
-    if ( s0[last_idx] > s ) --last_idx; // aggiustamento caso di bordo
-    G2LIB_ASSERT(
-      last_idx >= 0 && last_idx < ns,
-      "ClothoidList::findAtS( " << s << ") last_idx = " << last_idx <<
-      " range [" << s0.front() << ", " << s0.back() << "]"
-    )
-    return true;
-  }
-=======
   ClothoidList::getAtS( real_type s ) const
   { return get(findAtS(s)); }
->>>>>>> 7a24c239
 
   /*\
    |   _                  _   _
@@ -742,11 +566,7 @@
 
   real_type
   ClothoidList::theta( real_type s ) const {
-<<<<<<< HEAD
-    int_type idx = this->findAtS( s );
-=======
-    int_type idx = findAtS( s );
->>>>>>> 7a24c239
+    int_type idx = findAtS( s );
     ClothoidCurve const & c = get( idx );
     return c.theta( s - s0[idx] );
   }
@@ -755,11 +575,7 @@
 
   real_type
   ClothoidList::theta_D( real_type s ) const {
-<<<<<<< HEAD
-    int_type idx = this->findAtS( s );
-=======
-    int_type idx = findAtS( s );
->>>>>>> 7a24c239
+    int_type idx = findAtS( s );
     ClothoidCurve const & c = get( idx );
     return c.theta_D( s - s0[idx] );
   }
@@ -768,11 +584,7 @@
 
   real_type
   ClothoidList::theta_DD( real_type s ) const  {
-<<<<<<< HEAD
-    int_type idx = this->findAtS( s );
-=======
-    int_type idx = findAtS( s );
->>>>>>> 7a24c239
+    int_type idx = findAtS( s );
     ClothoidCurve const & c = get( idx );
     return c.theta_DD( s - s0[idx] );
   }
@@ -781,11 +593,7 @@
 
   real_type
   ClothoidList::theta_DDD( real_type s ) const {
-<<<<<<< HEAD
-    int_type idx = this->findAtS( s );
-=======
-    int_type idx = findAtS( s );
->>>>>>> 7a24c239
+    int_type idx = findAtS( s );
     ClothoidCurve const & c = get( idx );
     return c.theta_DDD( s - s0[idx] );
   }
@@ -800,11 +608,7 @@
 
   real_type
   ClothoidList::tx( real_type s ) const {
-<<<<<<< HEAD
-    int_type idx = this->findAtS( s );
-=======
-    int_type idx = findAtS( s );
->>>>>>> 7a24c239
+    int_type idx = findAtS( s );
     ClothoidCurve const & c = get( idx );
     return c.tx( s - s0[idx] );
   }
@@ -813,11 +617,7 @@
 
   real_type
   ClothoidList::ty( real_type s ) const {
-<<<<<<< HEAD
-    int_type idx = this->findAtS( s );
-=======
-    int_type idx = findAtS( s );
->>>>>>> 7a24c239
+    int_type idx = findAtS( s );
     ClothoidCurve const & c = get( idx );
     return c.ty( s - s0[idx] );
   }
@@ -826,11 +626,7 @@
 
   real_type
   ClothoidList::tx_D( real_type s ) const {
-<<<<<<< HEAD
-    int_type idx = this->findAtS( s );
-=======
-    int_type idx = findAtS( s );
->>>>>>> 7a24c239
+    int_type idx = findAtS( s );
     ClothoidCurve const & c = get( idx );
     return c.tx_D( s - s0[idx] );
   }
@@ -839,11 +635,7 @@
 
   real_type
   ClothoidList::ty_D( real_type s ) const {
-<<<<<<< HEAD
-    int_type idx = this->findAtS( s );
-=======
-    int_type idx = findAtS( s );
->>>>>>> 7a24c239
+    int_type idx = findAtS( s );
     ClothoidCurve const & c = get( idx );
     return c.ty_D( s - s0[idx] );
   }
@@ -852,11 +644,7 @@
 
   real_type
   ClothoidList::tx_DD( real_type s ) const {
-<<<<<<< HEAD
-    int_type idx = this->findAtS( s );
-=======
-    int_type idx = findAtS( s );
->>>>>>> 7a24c239
+    int_type idx = findAtS( s );
     ClothoidCurve const & c = get( idx );
     return c.tx_DD( s - s0[idx] );
   }
@@ -865,11 +653,7 @@
 
   real_type
   ClothoidList::ty_DD( real_type s ) const {
-<<<<<<< HEAD
-    int_type idx = this->findAtS( s );
-=======
-    int_type idx = findAtS( s );
->>>>>>> 7a24c239
+    int_type idx = findAtS( s );
     ClothoidCurve const & c = get( idx );
     return c.ty_DD( s - s0[idx] );
   }
@@ -878,11 +662,7 @@
 
   real_type
   ClothoidList::tx_DDD( real_type s ) const {
-<<<<<<< HEAD
-    int_type idx = this->findAtS( s );
-=======
-    int_type idx = findAtS( s );
->>>>>>> 7a24c239
+    int_type idx = findAtS( s );
     ClothoidCurve const & c = get( idx );
     return c.tx_DDD( s - s0[idx] );
   }
@@ -891,11 +671,7 @@
 
   real_type
   ClothoidList::ty_DDD( real_type s ) const {
-<<<<<<< HEAD
-    int_type idx = this->findAtS( s );
-=======
-    int_type idx = findAtS( s );
->>>>>>> 7a24c239
+    int_type idx = findAtS( s );
     ClothoidCurve const & c = get( idx );
     return c.ty_DDD( s - s0[idx] );
   }
@@ -908,11 +684,7 @@
     real_type & tg_x,
     real_type & tg_y
   ) const {
-<<<<<<< HEAD
-    int_type idx = this->findAtS( s );
-=======
-    int_type idx = findAtS( s );
->>>>>>> 7a24c239
+    int_type idx = findAtS( s );
     ClothoidCurve const & c = get( idx );
     return c.tg( s - s0[idx], tg_x, tg_y );
   }
@@ -925,11 +697,7 @@
     real_type & tg_x_D,
     real_type & tg_y_D
   ) const {
-<<<<<<< HEAD
-    int_type idx = this->findAtS( s );
-=======
-    int_type idx = findAtS( s );
->>>>>>> 7a24c239
+    int_type idx = findAtS( s );
     ClothoidCurve const & c = get( idx );
     return c.tg_D( s - s0[idx], tg_x_D, tg_y_D );
   }
@@ -942,11 +710,7 @@
     real_type & tg_x_DD,
     real_type & tg_y_DD
   ) const {
-<<<<<<< HEAD
-    int_type idx = this->findAtS( s );
-=======
-    int_type idx = findAtS( s );
->>>>>>> 7a24c239
+    int_type idx = findAtS( s );
     ClothoidCurve const & c = get( idx );
     return c.tg_DD( s - s0[idx], tg_x_DD, tg_y_DD );
   }
@@ -959,11 +723,7 @@
     real_type & tg_x_DDD,
     real_type & tg_y_DDD
   ) const {
-<<<<<<< HEAD
-    int_type idx = this->findAtS( s );
-=======
-    int_type idx = findAtS( s );
->>>>>>> 7a24c239
+    int_type idx = findAtS( s );
     ClothoidCurve const & c = get( idx );
     return c.tg_DDD( s - s0[idx], tg_x_DDD, tg_y_DDD );
   }
@@ -978,11 +738,7 @@
     real_type & x,
     real_type & y
   ) const {
-<<<<<<< HEAD
-    int_type idx = this->findAtS( s );
-=======
-    int_type idx = findAtS( s );
->>>>>>> 7a24c239
+    int_type idx = findAtS( s );
     ClothoidCurve const & c = get( idx );
     c.evaluate( s - s0[idx], th, k, x, y );
   }
@@ -998,11 +754,7 @@
     real_type & x,
     real_type & y
   ) const {
-<<<<<<< HEAD
-    int_type idx = this->findAtS( s );
-=======
-    int_type idx = findAtS( s );
->>>>>>> 7a24c239
+    int_type idx = findAtS( s );
     ClothoidCurve const & c = get( idx );
     c.evaluate_ISO( s - s0[idx], offs, th, k, x, y );
   }
@@ -1011,11 +763,7 @@
 
   real_type
   ClothoidList::X( real_type s ) const {
-<<<<<<< HEAD
-    int_type idx = this->findAtS( s );
-=======
-    int_type idx = findAtS( s );
->>>>>>> 7a24c239
+    int_type idx = findAtS( s );
     ClothoidCurve const & c = get( idx );
     return c.X( s - s0[idx] );
   }
@@ -1024,11 +772,7 @@
 
   real_type
   ClothoidList::Y( real_type s ) const  {
-<<<<<<< HEAD
-    int_type idx = this->findAtS( s );
-=======
-    int_type idx = findAtS( s );
->>>>>>> 7a24c239
+    int_type idx = findAtS( s );
     ClothoidCurve const & c = get( idx );
     return c.Y( s - s0[idx] );
   }
@@ -1037,11 +781,7 @@
 
   real_type
   ClothoidList::X_D( real_type s ) const {
-<<<<<<< HEAD
-    int_type idx = this->findAtS( s );
-=======
-    int_type idx = findAtS( s );
->>>>>>> 7a24c239
+    int_type idx = findAtS( s );
     ClothoidCurve const & c = get( idx );
     return c.X_D( s - s0[idx] );
   }
@@ -1050,11 +790,7 @@
 
   real_type
   ClothoidList::Y_D( real_type s ) const {
-<<<<<<< HEAD
-    int_type idx = this->findAtS( s );
-=======
-    int_type idx = findAtS( s );
->>>>>>> 7a24c239
+    int_type idx = findAtS( s );
     ClothoidCurve const & c = get( idx );
     return c.Y_D( s - s0[idx] );
   }
@@ -1063,11 +799,7 @@
 
   real_type
   ClothoidList::X_DD( real_type s ) const {
-<<<<<<< HEAD
-    int_type idx = this->findAtS( s );
-=======
-    int_type idx = findAtS( s );
->>>>>>> 7a24c239
+    int_type idx = findAtS( s );
     ClothoidCurve const & c = get( idx );
     return c.X_DD( s - s0[idx] );
   }
@@ -1076,11 +808,7 @@
 
   real_type
   ClothoidList::Y_DD( real_type s ) const {
-<<<<<<< HEAD
-    int_type idx = this->findAtS( s );
-=======
-    int_type idx = findAtS( s );
->>>>>>> 7a24c239
+    int_type idx = findAtS( s );
     ClothoidCurve const & c = get( idx );
     return c.Y_DD( s - s0[idx] );
   }
@@ -1089,11 +817,7 @@
 
   real_type
   ClothoidList::X_DDD( real_type s ) const {
-<<<<<<< HEAD
-    int_type idx = this->findAtS( s );
-=======
-    int_type idx = findAtS( s );
->>>>>>> 7a24c239
+    int_type idx = findAtS( s );
     ClothoidCurve const & c = get( idx );
     return c.X_DDD( s - s0[idx] );
   }
@@ -1102,11 +826,7 @@
 
   real_type
   ClothoidList::Y_DDD( real_type s ) const {
-<<<<<<< HEAD
-    int_type idx = this->findAtS( s );
-=======
-    int_type idx = findAtS( s );
->>>>>>> 7a24c239
+    int_type idx = findAtS( s );
     ClothoidCurve const & c = get( idx );
     return c.Y_DDD( s - s0[idx] );
   }
@@ -1119,11 +839,7 @@
     real_type & x,
     real_type & y
   ) const {
-<<<<<<< HEAD
-    int_type idx = this->findAtS( s );
-=======
-    int_type idx = findAtS( s );
->>>>>>> 7a24c239
+    int_type idx = findAtS( s );
     ClothoidCurve const & c = get( idx );
     return c.eval( s - s0[idx], x, y );
   }
@@ -1136,11 +852,7 @@
     real_type & x_D,
     real_type & y_D
   ) const {
-<<<<<<< HEAD
-    int_type idx = this->findAtS( s );
-=======
-    int_type idx = findAtS( s );
->>>>>>> 7a24c239
+    int_type idx = findAtS( s );
     ClothoidCurve const & c = get( idx );
     return c.eval_D( s - s0[idx], x_D, y_D );
   }
@@ -1153,11 +865,7 @@
     real_type & x_DD,
     real_type & y_DD
   ) const {
-<<<<<<< HEAD
-    int_type idx = this->findAtS( s );
-=======
-    int_type idx = findAtS( s );
->>>>>>> 7a24c239
+    int_type idx = findAtS( s );
     ClothoidCurve const & c = get( idx );
     return c.eval_DD( s - s0[idx], x_DD, y_DD );
   }
@@ -1170,11 +878,7 @@
     real_type & x_DDD,
     real_type & y_DDD
   ) const {
-<<<<<<< HEAD
-    int_type idx = this->findAtS( s );
-=======
-    int_type idx = findAtS( s );
->>>>>>> 7a24c239
+    int_type idx = findAtS( s );
     ClothoidCurve const & c = get( idx );
     return c.eval_DDD( s - s0[idx], x_DDD, y_DDD );
   }
@@ -1189,11 +893,7 @@
 
   real_type
   ClothoidList::X_ISO( real_type s, real_type offs ) const {
-<<<<<<< HEAD
-    int_type idx = this->findAtS( s );
-=======
-    int_type idx = findAtS( s );
->>>>>>> 7a24c239
+    int_type idx = findAtS( s );
     ClothoidCurve const & c = get( idx );
     return c.X_ISO( s - s0[idx], offs );
   }
@@ -1202,11 +902,7 @@
 
   real_type
   ClothoidList::Y_ISO( real_type s, real_type offs ) const {
-<<<<<<< HEAD
-    int_type idx = this->findAtS( s );
-=======
-    int_type idx = findAtS( s );
->>>>>>> 7a24c239
+    int_type idx = findAtS( s );
     ClothoidCurve const & c = get( idx );
     return c.Y_ISO( s - s0[idx], offs );
   }
@@ -1215,11 +911,7 @@
 
   real_type
   ClothoidList::X_ISO_D( real_type s, real_type offs ) const {
-<<<<<<< HEAD
-    int_type idx = this->findAtS( s );
-=======
-    int_type idx = findAtS( s );
->>>>>>> 7a24c239
+    int_type idx = findAtS( s );
     ClothoidCurve const & c = get( idx );
     return c.X_ISO_D( s - s0[idx], offs );
   }
@@ -1228,11 +920,7 @@
 
   real_type
   ClothoidList::Y_ISO_D( real_type s, real_type offs ) const {
-<<<<<<< HEAD
-    int_type idx = this->findAtS( s );
-=======
-    int_type idx = findAtS( s );
->>>>>>> 7a24c239
+    int_type idx = findAtS( s );
     ClothoidCurve const & c = get( idx );
     return c.Y_ISO_D( s - s0[idx], offs );
   }
@@ -1241,11 +929,7 @@
 
   real_type
   ClothoidList::X_ISO_DD( real_type s, real_type offs ) const {
-<<<<<<< HEAD
-    int_type idx = this->findAtS( s );
-=======
-    int_type idx = findAtS( s );
->>>>>>> 7a24c239
+    int_type idx = findAtS( s );
     ClothoidCurve const & c = get( idx );
     return c.X_ISO_DD( s - s0[idx], offs );
   }
@@ -1254,11 +938,7 @@
 
   real_type
   ClothoidList::Y_ISO_DD( real_type s, real_type offs ) const {
-<<<<<<< HEAD
-    int_type idx = this->findAtS( s );
-=======
-    int_type idx = findAtS( s );
->>>>>>> 7a24c239
+    int_type idx = findAtS( s );
     ClothoidCurve const & c = get( idx );
     return c.Y_ISO_DD( s - s0[idx], offs );
   }
@@ -1267,11 +947,7 @@
 
   real_type
   ClothoidList::X_ISO_DDD( real_type s, real_type offs ) const {
-<<<<<<< HEAD
-    int_type idx = this->findAtS( s );
-=======
-    int_type idx = findAtS( s );
->>>>>>> 7a24c239
+    int_type idx = findAtS( s );
     ClothoidCurve const & c = get( idx );
     return c.X_ISO_DDD( s - s0[idx], offs );
   }
@@ -1280,11 +956,7 @@
 
   real_type
   ClothoidList::Y_ISO_DDD( real_type s, real_type offs ) const {
-<<<<<<< HEAD
-    int_type idx = this->findAtS( s );
-=======
-    int_type idx = findAtS( s );
->>>>>>> 7a24c239
+    int_type idx = findAtS( s );
     ClothoidCurve const & c = get( idx );
     return c.Y_ISO_DDD( s - s0[idx], offs );
   }
@@ -1298,11 +970,7 @@
     real_type & x,
     real_type & y
   ) const {
-<<<<<<< HEAD
-    int_type idx = this->findAtS( s );
-=======
-    int_type idx = findAtS( s );
->>>>>>> 7a24c239
+    int_type idx = findAtS( s );
     ClothoidCurve const & c = get( idx );
     return c.eval_ISO( s - s0[idx], offs, x, y );
   }
@@ -1316,11 +984,7 @@
     real_type & x_D,
     real_type & y_D
   ) const {
-<<<<<<< HEAD
-    int_type idx = this->findAtS( s );
-=======
-    int_type idx = findAtS( s );
->>>>>>> 7a24c239
+    int_type idx = findAtS( s );
     ClothoidCurve const & c = get( idx );
     return c.eval_ISO_D( s - s0[idx], offs, x_D, y_D );
   }
@@ -1334,11 +998,7 @@
     real_type & x_DD,
     real_type & y_DD
   ) const {
-<<<<<<< HEAD
-    int_type idx = this->findAtS( s );
-=======
-    int_type idx = findAtS( s );
->>>>>>> 7a24c239
+    int_type idx = findAtS( s );
     ClothoidCurve const & c = get( idx );
     return c.eval_ISO_DD( s - s0[idx], offs, x_DD, y_DD );
   }
@@ -1352,11 +1012,7 @@
     real_type & x_DDD,
     real_type & y_DDD
   ) const {
-<<<<<<< HEAD
-    int_type idx = this->findAtS( s );
-=======
-    int_type idx = findAtS( s );
->>>>>>> 7a24c239
+    int_type idx = findAtS( s );
     ClothoidCurve const & c = get( idx );
     return c.eval_ISO_DDD( s - s0[idx], offs, x_DDD, y_DDD );
   }
@@ -1443,13 +1099,8 @@
       ") bad range, must be in [ " << s0.front() << ", " << s0.back() << " ]"
     )
 
-<<<<<<< HEAD
-    size_t i_begin = this->findAtS( s_begin );
-    size_t i_end   = this->findAtS( s_end );
-=======
     size_t i_begin = size_t(findAtS( s_begin ));
     size_t i_end   = size_t(findAtS( s_end ));
->>>>>>> 7a24c239
     if ( i_begin == i_end ) {
       clotoidList[i_begin].trim( s_begin-s0[i_begin], s_end-s0[i_begin] );
     } else {
@@ -1465,19 +1116,7 @@
     size_t k = 0;
     for (; ic != clotoidList.end(); ++ic, ++k )
       s0[k+1] = s0[k] + ic->length();
-<<<<<<< HEAD
-
-    #ifdef G2LIB_USE_CXX11
-    {
-      std::lock_guard<std::mutex> lck(last_idx_mutex);
-      last_idx_by_thread[std::this_thread::get_id()] = 0;
-    }
-    #else
-    this->last_idx = 0;
-    #endif
-=======
     this->resetLastInterval();
->>>>>>> 7a24c239
   }
 
   /*\
