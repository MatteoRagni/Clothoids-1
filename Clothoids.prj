--- conflicted
+++ resolved
@@ -1,147 +1,143 @@
-<deployment-project plugin="plugin.toolbox" plugin-version="1.0">
-<<<<<<< HEAD
-  <configuration build-checksum="4279512610" file="/Users/enrico/Ricerca/develop/C++/pins-mechatronix/LibSources/submodules/Clothoids/Clothoids.prj" location="/Users/enrico/Ricerca/develop/C++/pins-mechatronix/LibSources/submodules/Clothoids" name="Clothoids" target="target.toolbox" target-name="Package Toolbox">
-=======
-  <configuration build-checksum="4249423119" file="/Users/enrico/Ricerca/develop/C++/pins-mechatronix/LibSources/submodules/Clothoids/Clothoids.prj" location="/Users/enrico/Ricerca/develop/C++/pins-mechatronix/LibSources/submodules/Clothoids" name="Clothoids" target="target.toolbox" target-name="Package Toolbox">
->>>>>>> 9af60590
-    <param.appname>Clothoids</param.appname>
-    <param.authnamewatermark>Enrico Bertolazzi</param.authnamewatermark>
-    <param.email>enrico.bertolazzi@unitn.it</param.email>
-    <param.company>Unversità degli Studi di Trento</param.company>
-    <param.summary>Clothoids, a library for clothoids computation and more</param.summary>
-    <param.description>A library for clothoids computation and more.</param.description>
-    <param.screenshot>${PROJECT_ROOT}/toolbox/logo.png</param.screenshot>
-    <param.version>2.0.6</param.version>
-    <param.output>${PROJECT_ROOT}/Clothoids.mltbx</param.output>
-    <param.products.name />
-    <param.products.id />
-    <param.products.version />
-    <param.platforms />
-    <param.guid>b42d3f6f-9769-4fb7-a2da-cae5046d9f9f</param.guid>
-    <param.exclude.filters>% List files contained in your toolbox folder that you would like to exclude
-% from packaging.  Excludes should be listed relative to the toolbox folder.
-% Some examples of how to specify excludes are provided below:
-%
-% A single file in the toolbox folder:
-% .svn
-%
-% A single file in a subfolder of the toolbox folder:
-% example/.svn
-%
-% All files in a subfolder of the toolbox folder:
-% example/*
-%
-% All files of a certain name in all subfolders of the toolbox folder:
-% **/.svn
-%
-% All files matching a pattern in all subfolders of the toolbox folder:
-% **/*.bak
-%
-populate_toolbox.rb
-setup.m
-.DS_Store</param.exclude.filters>
-    <param.exclude.pcodedmfiles>true</param.exclude.pcodedmfiles>
-    <param.examples />
-    <param.demosxml />
-    <param.apps />
-    <param.registered.apps />
-    <param.docs>${PROJECT_ROOT}/toolbox/info.xml</param.docs>
-    <param.getting.started.guide>${PROJECT_ROOT}/toolbox/doc/GettingStarted.mlx</param.getting.started.guide>
-    <param.matlabpath.excludes />
-    <param.javaclasspath.excludes />
-    <param.exported.on.package>false</param.exported.on.package>
-    <param.required.addons />
-    <param.matlab.project.id />
-    <param.matlab.project.name />
-    <param.release.start />
-    <param.release.end />
-    <param.release.current.only>false</param.release.current.only>
-    <param.compatiblity.windows>true</param.compatiblity.windows>
-    <param.compatiblity.macos>true</param.compatiblity.macos>
-    <param.compatiblity.linux>true</param.compatiblity.linux>
-    <param.compatiblity.matlabonline>true</param.compatiblity.matlabonline>
-    <param.installation.map />
-    <param.additional.sw.names />
-    <param.additional.sw.licenses />
-    <param.additional.sw.win.url />
-    <param.additional.sw.mac.url />
-    <param.additional.sw.linux.url />
-    <unset>
-      <param.authnamewatermark />
-      <param.email />
-      <param.output />
-      <param.products.name />
-      <param.products.id />
-      <param.products.version />
-      <param.platforms />
-      <param.exclude.pcodedmfiles />
-      <param.examples />
-      <param.demosxml />
-      <param.apps />
-      <param.registered.apps />
-      <param.matlabpath.excludes />
-      <param.javaclasspath.excludes />
-      <param.exported.on.package />
-      <param.required.addons />
-      <param.matlab.project.id />
-      <param.matlab.project.name />
-      <param.release.start />
-      <param.release.end />
-      <param.release.current.only />
-      <param.compatiblity.windows />
-      <param.compatiblity.macos />
-      <param.compatiblity.linux />
-      <param.compatiblity.matlabonline />
-      <param.additional.sw.names />
-      <param.additional.sw.licenses />
-      <param.additional.sw.win.url />
-      <param.additional.sw.mac.url />
-      <param.additional.sw.linux.url />
-    </unset>
-    <fileset.rootdir>
-      <file>${PROJECT_ROOT}/toolbox</file>
-    </fileset.rootdir>
-    <fileset.rootfiles>
-      <file>${PROJECT_ROOT}/toolbox/CompileClothoidsLib.m</file>
-      <file>${PROJECT_ROOT}/toolbox/bin</file>
-      <file>${PROJECT_ROOT}/toolbox/demos.xml</file>
-      <file>${PROJECT_ROOT}/toolbox/doc</file>
-      <file>${PROJECT_ROOT}/toolbox/helptoc.xml</file>
-      <file>${PROJECT_ROOT}/toolbox/html</file>
-      <file>${PROJECT_ROOT}/toolbox/info.xml</file>
-      <file>${PROJECT_ROOT}/toolbox/lib</file>
-      <file>${PROJECT_ROOT}/toolbox/license.txt</file>
-      <file>${PROJECT_ROOT}/toolbox/logo.png</file>
-      <file>${PROJECT_ROOT}/toolbox/src</file>
-      <file>${PROJECT_ROOT}/toolbox/src_mex</file>
-      <file>${PROJECT_ROOT}/toolbox/tests</file>
-      <file>${PROJECT_ROOT}/toolbox/tests_mlx</file>
-    </fileset.rootfiles>
-    <fileset.depfun.included />
-    <fileset.depfun.excluded />
-    <fileset.package />
-    <build-deliverables>
-      <file location="${PROJECT_ROOT}" name="Clothoids.mltbx" optional="false">/Users/enrico/Ricerca/develop/C++/pins-mechatronix/LibSources/submodules/Clothoids/Clothoids.mltbx</file>
-    </build-deliverables>
-    <workflow />
-    <matlab>
-      <root>/Applications/MATLAB_R2020b.app</root>
-      <toolboxes />
-    </matlab>
-    <platform>
-      <unix>true</unix>
-      <mac>true</mac>
-      <windows>false</windows>
-      <win2k>false</win2k>
-      <winxp>false</winxp>
-      <vista>false</vista>
-      <linux>false</linux>
-      <solaris>false</solaris>
-      <osver>10.15.7</osver>
-      <os32>false</os32>
-      <os64>true</os64>
-      <arch>maci64</arch>
-      <matlab>true</matlab>
-    </platform>
-  </configuration>
+<deployment-project plugin="plugin.toolbox" plugin-version="1.0">
+  <configuration build-checksum="4249423119" file="/Users/enrico/Ricerca/develop/C++/pins-mechatronix/LibSources/submodules/Clothoids/Clothoids.prj" location="/Users/enrico/Ricerca/develop/C++/pins-mechatronix/LibSources/submodules/Clothoids" name="Clothoids" target="target.toolbox" target-name="Package Toolbox">
+    <param.appname>Clothoids</param.appname>
+    <param.authnamewatermark>Enrico Bertolazzi</param.authnamewatermark>
+    <param.email>enrico.bertolazzi@unitn.it</param.email>
+    <param.company>Unversità degli Studi di Trento</param.company>
+    <param.summary>Clothoids, a library for clothoids computation and more</param.summary>
+    <param.description>A library for clothoids computation and more.</param.description>
+    <param.screenshot>${PROJECT_ROOT}/toolbox/logo.png</param.screenshot>
+    <param.version>2.0.6</param.version>
+    <param.output>${PROJECT_ROOT}/Clothoids.mltbx</param.output>
+    <param.products.name />
+    <param.products.id />
+    <param.products.version />
+    <param.platforms />
+    <param.guid>b42d3f6f-9769-4fb7-a2da-cae5046d9f9f</param.guid>
+    <param.exclude.filters>% List files contained in your toolbox folder that you would like to exclude
+% from packaging.  Excludes should be listed relative to the toolbox folder.
+% Some examples of how to specify excludes are provided below:
+%
+% A single file in the toolbox folder:
+% .svn
+%
+% A single file in a subfolder of the toolbox folder:
+% example/.svn
+%
+% All files in a subfolder of the toolbox folder:
+% example/*
+%
+% All files of a certain name in all subfolders of the toolbox folder:
+% **/.svn
+%
+% All files matching a pattern in all subfolders of the toolbox folder:
+% **/*.bak
+%
+populate_toolbox.rb
+setup.m
+.DS_Store</param.exclude.filters>
+    <param.exclude.pcodedmfiles>true</param.exclude.pcodedmfiles>
+    <param.examples />
+    <param.demosxml />
+    <param.apps />
+    <param.registered.apps />
+    <param.docs>${PROJECT_ROOT}/toolbox/info.xml</param.docs>
+    <param.getting.started.guide>${PROJECT_ROOT}/toolbox/doc/GettingStarted.mlx</param.getting.started.guide>
+    <param.matlabpath.excludes />
+    <param.javaclasspath.excludes />
+    <param.exported.on.package>false</param.exported.on.package>
+    <param.required.addons />
+    <param.matlab.project.id />
+    <param.matlab.project.name />
+    <param.release.start />
+    <param.release.end />
+    <param.release.current.only>false</param.release.current.only>
+    <param.compatiblity.windows>true</param.compatiblity.windows>
+    <param.compatiblity.macos>true</param.compatiblity.macos>
+    <param.compatiblity.linux>true</param.compatiblity.linux>
+    <param.compatiblity.matlabonline>true</param.compatiblity.matlabonline>
+    <param.installation.map />
+    <param.additional.sw.names />
+    <param.additional.sw.licenses />
+    <param.additional.sw.win.url />
+    <param.additional.sw.mac.url />
+    <param.additional.sw.linux.url />
+    <unset>
+      <param.authnamewatermark />
+      <param.email />
+      <param.output />
+      <param.products.name />
+      <param.products.id />
+      <param.products.version />
+      <param.platforms />
+      <param.exclude.pcodedmfiles />
+      <param.examples />
+      <param.demosxml />
+      <param.apps />
+      <param.registered.apps />
+      <param.matlabpath.excludes />
+      <param.javaclasspath.excludes />
+      <param.exported.on.package />
+      <param.required.addons />
+      <param.matlab.project.id />
+      <param.matlab.project.name />
+      <param.release.start />
+      <param.release.end />
+      <param.release.current.only />
+      <param.compatiblity.windows />
+      <param.compatiblity.macos />
+      <param.compatiblity.linux />
+      <param.compatiblity.matlabonline />
+      <param.additional.sw.names />
+      <param.additional.sw.licenses />
+      <param.additional.sw.win.url />
+      <param.additional.sw.mac.url />
+      <param.additional.sw.linux.url />
+    </unset>
+    <fileset.rootdir>
+      <file>${PROJECT_ROOT}/toolbox</file>
+    </fileset.rootdir>
+    <fileset.rootfiles>
+      <file>${PROJECT_ROOT}/toolbox/CompileClothoidsLib.m</file>
+      <file>${PROJECT_ROOT}/toolbox/bin</file>
+      <file>${PROJECT_ROOT}/toolbox/demos.xml</file>
+      <file>${PROJECT_ROOT}/toolbox/doc</file>
+      <file>${PROJECT_ROOT}/toolbox/helptoc.xml</file>
+      <file>${PROJECT_ROOT}/toolbox/html</file>
+      <file>${PROJECT_ROOT}/toolbox/info.xml</file>
+      <file>${PROJECT_ROOT}/toolbox/lib</file>
+      <file>${PROJECT_ROOT}/toolbox/license.txt</file>
+      <file>${PROJECT_ROOT}/toolbox/logo.png</file>
+      <file>${PROJECT_ROOT}/toolbox/src</file>
+      <file>${PROJECT_ROOT}/toolbox/src_mex</file>
+      <file>${PROJECT_ROOT}/toolbox/tests</file>
+      <file>${PROJECT_ROOT}/toolbox/tests_mlx</file>
+    </fileset.rootfiles>
+    <fileset.depfun.included />
+    <fileset.depfun.excluded />
+    <fileset.package />
+    <build-deliverables>
+      <file location="${PROJECT_ROOT}" name="Clothoids.mltbx" optional="false">/Users/enrico/Ricerca/develop/C++/pins-mechatronix/LibSources/submodules/Clothoids/Clothoids.mltbx</file>
+    </build-deliverables>
+    <workflow />
+    <matlab>
+      <root>/Applications/MATLAB_R2020b.app</root>
+      <toolboxes />
+    </matlab>
+    <platform>
+      <unix>true</unix>
+      <mac>true</mac>
+      <windows>false</windows>
+      <win2k>false</win2k>
+      <winxp>false</winxp>
+      <vista>false</vista>
+      <linux>false</linux>
+      <solaris>false</solaris>
+      <osver>10.15.7</osver>
+      <os32>false</os32>
+      <os64>true</os64>
+      <arch>maci64</arch>
+      <matlab>true</matlab>
+    </platform>
+  </configuration>
 </deployment-project>